--- conflicted
+++ resolved
@@ -53,13 +53,9 @@
 @component.Singleton
 class PAIK8STrainingService extends PAITrainingService {
     protected paiTrialConfig: NNIPAIK8STrialConfig | undefined;
-<<<<<<< HEAD
     private copyExpCodeDirPromise?: Promise<void>;
-
-=======
     private paiJobConfig: undefined;
     private nniVersion: string | undefined;
->>>>>>> d90433da
     constructor() {
         super();
 
@@ -91,18 +87,13 @@
                 this.paiTrialConfig = <NNIPAIK8STrialConfig>JSON.parse(value);
                 // Validate to make sure codeDir doesn't have too many files
                 await validateCodeDir(this.paiTrialConfig.codeDir);
-<<<<<<< HEAD
-                
                 const nniManagerNFSExpCodeDir = path.join(this.paiTrialConfig.nniManagerNFSMountPath, this.experimentId, 'nni-code');
                 await execMkdir(nniManagerNFSExpCodeDir);
                 //Copy codeDir files to local working folder
                 this.copyExpCodeDirPromise = execCopydir(this.paiTrialConfig.codeDir, nniManagerNFSExpCodeDir);
-
-=======
                 if (this.paiTrialConfig.paiConfigPath) {
                     this.paiJobConfig = yaml.safeLoad(fs.readFileSync(this.paiTrialConfig.paiConfigPath, 'utf8'));
                 }
->>>>>>> d90433da
                 break;
             case TrialConfigMetadataKey.VERSION_CHECK:
                 this.versionCheck = (value === 'true' || value === 'True');
@@ -165,7 +156,7 @@
     private generateNNITrialCommand(trialJobDetail: PAITrialJobDetail, command: string): string {
         if (this.paiTrialConfig === undefined) {
             throw new Error('trial config is not initialized');
-        }
+        }const containerNFSExpCodeDir = path.join(this.paiTrialConfig.containerNFSMountPath, this.experimentId, 'nni-code');
         const containerWorkingDir: string = `${this.paiTrialConfig.containerNFSMountPath}/${this.experimentId}/${trialJobDetail.id}`;
         const nniManagerIp: string = this.nniManagerIpConfig ? this.nniManagerIpConfig.nniManagerIp : getIPV4Address();
         const nniPaiTrialCommand: string = String.Format(
@@ -176,6 +167,7 @@
             this.experimentId,
             trialJobDetail.form.sequenceId,
             this.isMultiPhase,
+            containerNFSExpCodeDir,
             command,
             nniManagerIp,
             this.paiRestServerPort,
@@ -295,39 +287,11 @@
         if (trialJobDetail.form !== undefined) {
             await this.writeParameterFile(trialJobDetail.logPath, trialJobDetail.form.hyperParameters);
         }
-<<<<<<< HEAD
-        
-        const nniManagerIp: string = this.nniManagerIpConfig ? this.nniManagerIpConfig.nniManagerIp : getIPV4Address();
-        const version: string = this.versionCheck ? await getVersion() : '';
-        const containerWorkingDir: string = `${this.paiTrialConfig.containerNFSMountPath}/${this.experimentId}/${trialJobId}`;
-        const containerNFSExpCodeDir = path.join(this.paiTrialConfig.containerNFSMountPath, this.experimentId, 'nni-code');
-        const nniPaiTrialCommand: string = String.Format(
-            PAI_K8S_TRIAL_COMMAND_FORMAT,
-            `${containerWorkingDir}`,
-            `${containerWorkingDir}/nnioutput`,
-            trialJobId,
-            this.experimentId,
-            trialJobDetail.form.sequenceId,
-            this.isMultiPhase,
-            containerNFSExpCodeDir,
-            this.paiTrialConfig.command,
-            nniManagerIp,
-            this.paiRestServerPort,
-            version,
-            this.logCollection
-        )
-        .replace(/\r\n|\n|\r/gm, '');
-
-        this.log.info(`nniPAItrial command is ${nniPaiTrialCommand.trim()}`);
-        
-        const paiJobConfig = this.generateJobConfigInYamlFormat(trialJobId, nniPaiTrialCommand);
-=======
 
         //Copy codeDir files to local working folder
         await execCopydir(this.paiTrialConfig.codeDir, trialJobDetail.logPath);
         //Generate Job Configuration in yaml format
         const paiJobConfig = this.generateJobConfigInYamlFormat(trialJobDetail);
->>>>>>> d90433da
         this.log.debug(paiJobConfig);
         // Step 2. Submit PAI job via Rest call
         // Refer https://github.com/Microsoft/pai/blob/master/docs/rest-server/API.md for more detail about PAI Rest API
