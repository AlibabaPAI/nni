--- conflicted
+++ resolved
@@ -331,18 +331,6 @@
     })
 }
 
-<<<<<<< HEAD
-aether_trial_schema = {
-    'trial': {
-        'codeDir': setPathCheck('codeDir'),
-        'baseGraph': setPathCheck('baseGraph'),
-        'outputNodeAlias': Regex('([0-9]|[a-f]){8}'),
-        'outputName': setType('outputName', str)
-    }
-}
-
-=======
->>>>>>> a373dbcb
 machine_list_schema = {
 Optional('machineList'):[Or({
     'ip': setType('ip', str),
